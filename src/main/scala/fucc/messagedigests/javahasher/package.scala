package fucc.messagedigests

import java.nio.charset.Charset
import java.security.MessageDigest

import fucc.messagedigests.core._
import com.softwaremill.tagging._
<<<<<<< HEAD
import fucc.common.JCryptoTag
=======
import fucc.core.CryptoTag
>>>>>>> 24135db7
import org.apache.commons.codec.binary.{Base64 => ApacheB}

package object javahasher {

  type JPureHasher[T] = PureHasher[MessageDigest, T]

  implicit val defaultStringEncoder: CryptoPickler[String] =
    CryptoPickler.stringPickle[UTF8](Charset.forName("UTF-8").taggedWith[UTF8])

  implicit class HasherOps[T](val hasher: JHasher[T]) extends AnyVal {
    def hashStringToBase64(s: String): String =
      ApacheB.encodeBase64String(
        hasher.p.bytes(hasher.hash[String](s)(defaultStringEncoder)))
  }

  implicit class HashedOps[T](val hashed: T) extends AnyVal {
    def toBase64String(implicit p: PureHasher[MessageDigest, T]): String =
      ApacheB.encodeBase64String(p.bytes(hashed))
  }

  def pureJavaHasher[T](extract: T => Array[Byte], build: Array[Byte] => T) =
    new PureHasher[MessageDigest, T] {
<<<<<<< HEAD
      def tagged(implicit hashTag: JCryptoTag[T]): TaggedHasher[MessageDigest, T] =
=======
      def tagged(implicit hashTag: CryptoTag[T]): TaggedHasher[MessageDigest, T] =
>>>>>>> 24135db7
        Hasher(MessageDigest.getInstance(hashTag.algorithm)).taggedWith[T]

      def bytes(data: T): Array[Byte] = extract(data)

      def fromHashedBytes(array: Array[Byte]): T = build(array)

      def hashToBytes(toHash: Array[Byte])(
<<<<<<< HEAD
          implicit hashTag: JCryptoTag[T]): Array[Byte] =
=======
          implicit hashTag: CryptoTag[T]): Array[Byte] =
>>>>>>> 24135db7
        tagged.hasher.digest(toHash)
    }

  /*
  Java default hasher implementations
   */
  implicit lazy val MD5Hasher: PureHasher[MessageDigest, MD5] =
    pureJavaHasher[MD5](_.array, MD5.apply)
  implicit lazy val SHA1Hasher: PureHasher[MessageDigest, SHA1] =
    pureJavaHasher[SHA1](_.array, SHA1.apply)
  implicit lazy val SHA256Hasher: PureHasher[MessageDigest, SHA256] =
    pureJavaHasher[SHA256](_.array, SHA256.apply)
  implicit lazy val SHA512Hasher: PureHasher[MessageDigest, SHA512] =
    pureJavaHasher[SHA512](_.array, SHA512.apply)

}<|MERGE_RESOLUTION|>--- conflicted
+++ resolved
@@ -5,11 +5,7 @@
 
 import fucc.messagedigests.core._
 import com.softwaremill.tagging._
-<<<<<<< HEAD
-import fucc.common.JCryptoTag
-=======
 import fucc.core.CryptoTag
->>>>>>> 24135db7
 import org.apache.commons.codec.binary.{Base64 => ApacheB}
 
 package object javahasher {
@@ -32,11 +28,8 @@
 
   def pureJavaHasher[T](extract: T => Array[Byte], build: Array[Byte] => T) =
     new PureHasher[MessageDigest, T] {
-<<<<<<< HEAD
-      def tagged(implicit hashTag: JCryptoTag[T]): TaggedHasher[MessageDigest, T] =
-=======
+
       def tagged(implicit hashTag: CryptoTag[T]): TaggedHasher[MessageDigest, T] =
->>>>>>> 24135db7
         Hasher(MessageDigest.getInstance(hashTag.algorithm)).taggedWith[T]
 
       def bytes(data: T): Array[Byte] = extract(data)
@@ -44,11 +37,8 @@
       def fromHashedBytes(array: Array[Byte]): T = build(array)
 
       def hashToBytes(toHash: Array[Byte])(
-<<<<<<< HEAD
-          implicit hashTag: JCryptoTag[T]): Array[Byte] =
-=======
+
           implicit hashTag: CryptoTag[T]): Array[Byte] =
->>>>>>> 24135db7
         tagged.hasher.digest(toHash)
     }
 
