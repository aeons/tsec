--- conflicted
+++ resolved
@@ -1,26 +1,15 @@
 package fucc.messagedigests.javahasher
 
 import java.security.MessageDigest
-
-<<<<<<< HEAD
-import fucc.common.JCryptoTag
-import fucc.messagedigests.core._
-
-class JHasher[T: JCryptoTag](
-=======
 import fucc.core.CryptoTag
 import fucc.messagedigests.core._
 
 class JHasher[T: CryptoTag](
->>>>>>> 24135db7
     algebra: JHashAlgebra[T])(implicit pureHasher: JPureHasher[T])
     extends HashingPrograms[MessageDigest,T](algebra)
 
 object JHasher {
-<<<<<<< HEAD
-  def apply[T : JCryptoTag](implicit p: JPureHasher[T]) =
-=======
+
   def apply[T : CryptoTag](implicit p: JPureHasher[T]) =
->>>>>>> 24135db7
     new JHasher[T](new JHashAlgebra[T])
 }