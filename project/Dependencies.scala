--- conflicted
+++ resolved
@@ -14,12 +14,8 @@
     val http4sV       = "0.18.0-M7"
     val scalacheckV   = "1.13.5"
     val commonsCodecV = "1.11"
-<<<<<<< HEAD
     val fs2Version    = "0.10.0-M10"
-=======
-    val fs2Version    = "0.10.0-M9"
     val log4sV        = "1.4.0"
->>>>>>> a9c52532
   }
 
   object Libraries {
