--- conflicted
+++ resolved
@@ -22,11 +22,8 @@
     with OriginalChacha20Poly1305Constants
     with Chacha20Poly1305IETFConstants
     with XChacha20Poly1305IETFConstants
-<<<<<<< HEAD
     with KxConstants
-=======
     with OnetimeAuthConstants
->>>>>>> fbf2240f
     with PKCryptoConstants {
 
   /** This is primarily for methods
