package tsec.authentication

import cats.MonadError
import cats.data.{Kleisli, OptionT}
import org.http4s._
import cats.syntax.all._
import tsec.authorization._

sealed abstract class SecuredRequestHandler[F[_], Identity, User, Auth](
    val authenticator: AuthenticatorService[F, Identity, User, Auth]
)(implicit F: MonadError[F, Throwable]) {

  private[tsec] val catchAllFailures: Throwable => F[Response[F]] = _ => F.pure(Response[F](Status.Unauthorized))

  private[tsec] val defaultNotAuthorized: F[Response[F]] = F.pure(Response[F](Status.Unauthorized))

  /** Create an Authorized middleware from an Authorization **/
  private[tsec] def authorizedMiddleware(
      authorization: Authorization[F, User, Auth],
      onNotAuthorized: F[Response[F]]
  ): TSecMiddleware[F, User, Auth] = {
    val authed = Kleisli(authenticator.extractAndValidate)
      .andThen(e => authorization.isAuthorized(e))
    TSecMiddleware(authed, onNotAuthorized)
  }

  /** Compose Requests **/
  def apply(
      pf: PartialFunction[SecuredRequest[F, User, Auth], F[Response[F]]],
      onNotAuthorized: F[Response[F]] = defaultNotAuthorized
  ): HttpService[F]

  /** Lift an Authenticated Service into an HttpService **/
<<<<<<< HEAD
  def liftService(
      service: TSecAuthService[F, User, Auth],
      onNotAuthorized: F[Response[F]] = defaultNotAuthorized
  ): HttpService[F] = {
    val middleware = TSecMiddleware(Kleisli(authenticator.extractAndValidate), onNotAuthorized)

    middleware(service)
      .handleErrorWith(e => Kleisli.lift(OptionT.liftF(catchAllFailures(e))))
  }
=======
  def liftService(service: TSecAuthService[Auth, User, F]): HttpService[F] =
    defaultMiddleware(service)
      .handleError(_ => Response[F](Status.Unauthorized))
>>>>>>> 4a1dbdcf

  /** Create an Authorized Service **/
  def authorized(authorization: Authorization[F, User, Auth])(
      pf: PartialFunction[SecuredRequest[F, User, Auth], F[Response[F]]],
      onNotAuthorized: F[Response[F]] = defaultNotAuthorized
  ): HttpService[F]

  /** Create an Authorized service from a TSecAuthService **/
  def liftAuthorizedService(
      authorization: Authorization[F, User, Auth],
<<<<<<< HEAD
      service: TSecAuthService[F, User, Auth],
      onNotAuthorized: F[Response[F]] = defaultNotAuthorized
=======
      service: TSecAuthService[Auth, User, F]
>>>>>>> 4a1dbdcf
  ): HttpService[F] =
    authorizedMiddleware(authorization, onNotAuthorized)(service)
      .handleErrorWith(e => Kleisli.lift(OptionT.liftF(catchAllFailures(e))))

}

object SecuredRequestHandler {

  /** Build our SecuredRequestHandler detecting whether it is rolling window or not **/
  def apply[F[_], Identity, User, Auth](
      authenticator: AuthenticatorService[F, Identity, User, Auth]
  )(implicit F: MonadError[F, Throwable]): SecuredRequestHandler[F, Identity, User, Auth] =
    if (authenticator.maxIdle.isDefined) {
      rollingWindow[F, Identity, User, Auth](authenticator)
    } else {
      default[F, Identity, User, Auth](authenticator)
    }


  /** Sliding/Rolling Window expiry Construction **/
  private[tsec] def rollingWindow[F[_], Identity, User, Auth](
      authenticator: AuthenticatorService[F, Identity, User, Auth]
  )(implicit F: MonadError[F, Throwable]): SecuredRequestHandler[F, Identity, User, Auth] =
    new SecuredRequestHandler[F, Identity, User, Auth](authenticator) {

      /** Compose Requests **/
      def apply(
          pf: PartialFunction[SecuredRequest[F, User, Auth], F[Response[F]]],
          onNotAuthorized: F[Response[F]] = defaultNotAuthorized
      ): HttpService[F] = {
        val middleware = TSecMiddleware(Kleisli(authenticator.extractAndValidate), onNotAuthorized)
        middleware(TSecAuthService(pf, authenticator.afterBlock))
          .handleErrorWith(e => Kleisli.lift(OptionT.liftF(catchAllFailures(e))))
      }

      /** Create an Authorized Service **/
      def authorized(authorization: Authorization[F, User, Auth])(
          pf: PartialFunction[SecuredRequest[F, User, Auth], F[Response[F]]],
          onNotAuthorized: F[Response[F]] = defaultNotAuthorized
      ): HttpService[F] =
        authorizedMiddleware(authorization, onNotAuthorized)(TSecAuthService(pf, authenticator.afterBlock))
          .handleErrorWith(e => Kleisli.lift(OptionT.liftF(catchAllFailures(e))))

    }
  
  /** Default Construction **/
  private[tsec] def default[F[_], Identity, User, Auth](
      authenticator: AuthenticatorService[F, Identity, User, Auth]
  )(implicit F: MonadError[F, Throwable]): SecuredRequestHandler[F, Identity, User, Auth] =
    new SecuredRequestHandler[F, Identity, User, Auth](authenticator) {

      /** Compose Requests **/
      def apply(
          pf: PartialFunction[SecuredRequest[F, User, Auth], F[Response[F]]],
          onNotAuthorized: F[Response[F]] = defaultNotAuthorized
      ): HttpService[F] = {
        val middleware = TSecMiddleware(Kleisli(authenticator.extractAndValidate), onNotAuthorized)

        middleware(TSecAuthService(pf))
          .handleErrorWith(e => Kleisli.lift(OptionT.liftF(catchAllFailures(e))))

      }

      /** Create an Authorized Service **/
      def authorized(authorization: Authorization[F, User, Auth])(
          pf: PartialFunction[SecuredRequest[F, User, Auth], F[Response[F]]],
          onNotAuthorized: F[Response[F]] = defaultNotAuthorized
      ): HttpService[F] =
        authorizedMiddleware(authorization, onNotAuthorized)(TSecAuthService(pf))
          .handleErrorWith(e => Kleisli.lift(OptionT.liftF(catchAllFailures(e))))

    }

}<|MERGE_RESOLUTION|>--- conflicted
+++ resolved
@@ -31,9 +31,8 @@
   ): HttpService[F]
 
   /** Lift an Authenticated Service into an HttpService **/
-<<<<<<< HEAD
   def liftService(
-      service: TSecAuthService[F, User, Auth],
+      service: TSecAuthService[Auth, User, F],
       onNotAuthorized: F[Response[F]] = defaultNotAuthorized
   ): HttpService[F] = {
     val middleware = TSecMiddleware(Kleisli(authenticator.extractAndValidate), onNotAuthorized)
@@ -41,11 +40,6 @@
     middleware(service)
       .handleErrorWith(e => Kleisli.lift(OptionT.liftF(catchAllFailures(e))))
   }
-=======
-  def liftService(service: TSecAuthService[Auth, User, F]): HttpService[F] =
-    defaultMiddleware(service)
-      .handleError(_ => Response[F](Status.Unauthorized))
->>>>>>> 4a1dbdcf
 
   /** Create an Authorized Service **/
   def authorized(authorization: Authorization[F, User, Auth])(
@@ -56,12 +50,8 @@
   /** Create an Authorized service from a TSecAuthService **/
   def liftAuthorizedService(
       authorization: Authorization[F, User, Auth],
-<<<<<<< HEAD
-      service: TSecAuthService[F, User, Auth],
+      service: TSecAuthService[Auth, User, F],
       onNotAuthorized: F[Response[F]] = defaultNotAuthorized
-=======
-      service: TSecAuthService[Auth, User, F]
->>>>>>> 4a1dbdcf
   ): HttpService[F] =
     authorizedMiddleware(authorization, onNotAuthorized)(service)
       .handleErrorWith(e => Kleisli.lift(OptionT.liftF(catchAllFailures(e))))
