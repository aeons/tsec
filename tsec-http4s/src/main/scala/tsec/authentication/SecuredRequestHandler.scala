package tsec.authentication

import cats.MonadError
import cats.data.{Kleisli, OptionT}
import org.http4s._
import cats.syntax.all._
import tsec.authorization._
import org.log4s._

sealed abstract class SecuredRequestHandler[F[_], Identity, User, Auth](
    val authenticator: AuthenticatorService[F, Identity, User, Auth]
)(implicit F: MonadError[F, Throwable]) {
<<<<<<< HEAD
    private[tsec] val cachedUnauthorized: Response[F]                    = Response[F](Status.Unauthorized)
  private[tsec] val defaultNotAuthorized: Request[F] => F[Response[F]] = _ => F.pure(cachedUnauthorized)
=======

  private[tsec] val cachedUnauthorized: Response[F]                       = Response[F](Status.Unauthorized)
  private[tsec] val defaultNotAuthenticated: Request[F] => F[Response[F]] = _ => F.pure(cachedUnauthorized)
>>>>>>> 870ecbd7

  /** Create an Authorized middleware from an Authorization **/
  private[tsec] def authorizedMiddleware(
      authorization: Authorization[F, User, Auth],
      onNotAuthenticated: Request[F] => F[Response[F]]
  ): TSecMiddleware[F, User, Auth] = {
    val authed = Kleisli(authenticator.extractAndValidate)
      .andThen(e => authorization.isAuthorized(e))
    TSecMiddleware(authed, onNotAuthenticated)
  }

  /** Compose Requests **/
  def apply(
      pf: PartialFunction[SecuredRequest[F, User, Auth], F[Response[F]]],
      onNotAuthenticated: Request[F] => F[Response[F]] = defaultNotAuthenticated
  ): HttpService[F]

  /** Lift an Authenticated Service into an HttpService **/
  def liftService(
      service: TSecAuthService[User, Auth, F],
      onNotAuthenticated: Request[F] => F[Response[F]] = defaultNotAuthenticated
  ): HttpService[F] = {
    val middleware = TSecMiddleware(Kleisli(authenticator.extractAndValidate), onNotAuthenticated)

    middleware(service)
<<<<<<< HEAD
      .handleErrorWith { e =>
        SecuredRequestHandler.logger.error(e)("Caught unhandled exception in authenticated service")
        Kleisli.lift(OptionT.pure(cachedUnauthorized))
      }
=======
      .handleErrorWith(_ => Kleisli.lift(OptionT.pure(cachedUnauthorized)))
>>>>>>> 870ecbd7
  }

  /** Create an Authorized Service **/
  def authorized(authorization: Authorization[F, User, Auth])(
      pf: PartialFunction[SecuredRequest[F, User, Auth], F[Response[F]]],
      onNotAuthenticated: Request[F] => F[Response[F]] = defaultNotAuthenticated
  ): HttpService[F]

  /** Create an Authorized service from a TSecAuthService **/
  def liftAuthorizedService(
      authorization: Authorization[F, User, Auth],
      service: TSecAuthService[User, Auth, F],
      onNotAuthenticated: Request[F] => F[Response[F]] = defaultNotAuthenticated
  ): HttpService[F] =
<<<<<<< HEAD
    authorizedMiddleware(authorization, onNotAuthorized)(service)
      .handleErrorWith { e =>
        SecuredRequestHandler.logger.error(e)("Caught unhandled exception in authenticated service")
        Kleisli.lift(OptionT.pure(cachedUnauthorized))
      }
=======
    authorizedMiddleware(authorization, onNotAuthenticated)(service)
      .handleErrorWith(_ => Kleisli.lift(OptionT.pure(cachedUnauthorized)))
>>>>>>> 870ecbd7

}

object SecuredRequestHandler {
  private[authentication] val logger = getLogger("tsec.authentication.SecureRequestHandler")

  /** Build our SecuredRequestHandler detecting whether it is rolling window or not **/
  def apply[F[_], Identity, User, Auth](
      authenticator: AuthenticatorService[F, Identity, User, Auth]
  )(implicit F: MonadError[F, Throwable]): SecuredRequestHandler[F, Identity, User, Auth] =
    if (authenticator.maxIdle.isDefined) {
      rollingWindow[F, Identity, User, Auth](authenticator)
    } else {
      default[F, Identity, User, Auth](authenticator)
    }

  /** Sliding/Rolling Window expiry Construction **/
  private[tsec] def rollingWindow[F[_], Identity, User, Auth](
      authenticator: AuthenticatorService[F, Identity, User, Auth]
  )(implicit F: MonadError[F, Throwable]): SecuredRequestHandler[F, Identity, User, Auth] =
    new SecuredRequestHandler[F, Identity, User, Auth](authenticator) {

      /** Compose Requests **/
      def apply(
          pf: PartialFunction[SecuredRequest[F, User, Auth], F[Response[F]]],
          onNotAuthenticated: Request[F] => F[Response[F]] = defaultNotAuthenticated
      ): HttpService[F] = {
        val middleware = TSecMiddleware(Kleisli(authenticator.extractAndValidate), onNotAuthenticated)
        middleware(TSecAuthService(pf, authenticator.afterBlock))
<<<<<<< HEAD
          .handleErrorWith { e =>
            logger.error(e)("Caught unhandled exception in authenticated service")
            Kleisli.lift(OptionT.pure(cachedUnauthorized))
          }
=======
          .handleErrorWith(_ => Kleisli.lift(OptionT.pure(cachedUnauthorized)))
>>>>>>> 870ecbd7
      }

      /** Create an Authorized Service **/
      def authorized(authorization: Authorization[F, User, Auth])(
          pf: PartialFunction[SecuredRequest[F, User, Auth], F[Response[F]]],
          onNotAuthenticated: Request[F] => F[Response[F]] = defaultNotAuthenticated
      ): HttpService[F] =
<<<<<<< HEAD
        authorizedMiddleware(authorization, onNotAuthorized)(TSecAuthService(pf, authenticator.afterBlock))
          .handleErrorWith { e =>
            logger.error(e)("Caught unhandled exception in authenticated service")
            Kleisli.lift(OptionT.pure(cachedUnauthorized))
          }
=======
        authorizedMiddleware(authorization, onNotAuthenticated)(TSecAuthService(pf, authenticator.afterBlock))
          .handleErrorWith(_ => Kleisli.lift(OptionT.pure(cachedUnauthorized)))
>>>>>>> 870ecbd7

    }

  /** Default Construction **/
  private[tsec] def default[F[_], Identity, User, Auth](
      authenticator: AuthenticatorService[F, Identity, User, Auth]
  )(implicit F: MonadError[F, Throwable]): SecuredRequestHandler[F, Identity, User, Auth] =
    new SecuredRequestHandler[F, Identity, User, Auth](authenticator) {

      /** Compose Requests **/
      def apply(
          pf: PartialFunction[SecuredRequest[F, User, Auth], F[Response[F]]],
          onNotAuthenticated: Request[F] => F[Response[F]] = defaultNotAuthenticated
      ): HttpService[F] = {
        val middleware = TSecMiddleware(Kleisli(authenticator.extractAndValidate), onNotAuthenticated)

        middleware(TSecAuthService(pf))
<<<<<<< HEAD
          .handleErrorWith { e =>
            logger.error(e)("Caught unhandled exception in authenticated service")
            Kleisli.lift(OptionT.pure(cachedUnauthorized))
          }
=======
          .handleErrorWith(_ => Kleisli.lift(OptionT.pure(cachedUnauthorized)))
>>>>>>> 870ecbd7

      }

      /** Create an Authorized Service **/
      def authorized(authorization: Authorization[F, User, Auth])(
          pf: PartialFunction[SecuredRequest[F, User, Auth], F[Response[F]]],
          onNotAuthenticated: Request[F] => F[Response[F]] = defaultNotAuthenticated
      ): HttpService[F] =
<<<<<<< HEAD
        authorizedMiddleware(authorization, onNotAuthorized)(TSecAuthService(pf))
          .handleErrorWith { e =>
            logger.error(e)("Caught unhandled exception in authenticated service")
            Kleisli.lift(OptionT.pure(cachedUnauthorized))
          }
=======
        authorizedMiddleware(authorization, onNotAuthenticated)(TSecAuthService(pf))
          .handleErrorWith(_ => Kleisli.lift(OptionT.pure(cachedUnauthorized)))

>>>>>>> 870ecbd7
    }

}<|MERGE_RESOLUTION|>--- conflicted
+++ resolved
@@ -10,14 +10,9 @@
 sealed abstract class SecuredRequestHandler[F[_], Identity, User, Auth](
     val authenticator: AuthenticatorService[F, Identity, User, Auth]
 )(implicit F: MonadError[F, Throwable]) {
-<<<<<<< HEAD
-    private[tsec] val cachedUnauthorized: Response[F]                    = Response[F](Status.Unauthorized)
-  private[tsec] val defaultNotAuthorized: Request[F] => F[Response[F]] = _ => F.pure(cachedUnauthorized)
-=======
 
   private[tsec] val cachedUnauthorized: Response[F]                       = Response[F](Status.Unauthorized)
   private[tsec] val defaultNotAuthenticated: Request[F] => F[Response[F]] = _ => F.pure(cachedUnauthorized)
->>>>>>> 870ecbd7
 
   /** Create an Authorized middleware from an Authorization **/
   private[tsec] def authorizedMiddleware(
@@ -43,14 +38,10 @@
     val middleware = TSecMiddleware(Kleisli(authenticator.extractAndValidate), onNotAuthenticated)
 
     middleware(service)
-<<<<<<< HEAD
       .handleErrorWith { e =>
         SecuredRequestHandler.logger.error(e)("Caught unhandled exception in authenticated service")
         Kleisli.lift(OptionT.pure(cachedUnauthorized))
       }
-=======
-      .handleErrorWith(_ => Kleisli.lift(OptionT.pure(cachedUnauthorized)))
->>>>>>> 870ecbd7
   }
 
   /** Create an Authorized Service **/
@@ -65,16 +56,11 @@
       service: TSecAuthService[User, Auth, F],
       onNotAuthenticated: Request[F] => F[Response[F]] = defaultNotAuthenticated
   ): HttpService[F] =
-<<<<<<< HEAD
-    authorizedMiddleware(authorization, onNotAuthorized)(service)
+    authorizedMiddleware(authorization, onNotAuthenticated)(service)
       .handleErrorWith { e =>
         SecuredRequestHandler.logger.error(e)("Caught unhandled exception in authenticated service")
         Kleisli.lift(OptionT.pure(cachedUnauthorized))
       }
-=======
-    authorizedMiddleware(authorization, onNotAuthenticated)(service)
-      .handleErrorWith(_ => Kleisli.lift(OptionT.pure(cachedUnauthorized)))
->>>>>>> 870ecbd7
 
 }
 
@@ -104,14 +90,10 @@
       ): HttpService[F] = {
         val middleware = TSecMiddleware(Kleisli(authenticator.extractAndValidate), onNotAuthenticated)
         middleware(TSecAuthService(pf, authenticator.afterBlock))
-<<<<<<< HEAD
           .handleErrorWith { e =>
             logger.error(e)("Caught unhandled exception in authenticated service")
             Kleisli.lift(OptionT.pure(cachedUnauthorized))
           }
-=======
-          .handleErrorWith(_ => Kleisli.lift(OptionT.pure(cachedUnauthorized)))
->>>>>>> 870ecbd7
       }
 
       /** Create an Authorized Service **/
@@ -119,16 +101,11 @@
           pf: PartialFunction[SecuredRequest[F, User, Auth], F[Response[F]]],
           onNotAuthenticated: Request[F] => F[Response[F]] = defaultNotAuthenticated
       ): HttpService[F] =
-<<<<<<< HEAD
-        authorizedMiddleware(authorization, onNotAuthorized)(TSecAuthService(pf, authenticator.afterBlock))
+        authorizedMiddleware(authorization, onNotAuthenticated)(TSecAuthService(pf, authenticator.afterBlock))
           .handleErrorWith { e =>
             logger.error(e)("Caught unhandled exception in authenticated service")
             Kleisli.lift(OptionT.pure(cachedUnauthorized))
           }
-=======
-        authorizedMiddleware(authorization, onNotAuthenticated)(TSecAuthService(pf, authenticator.afterBlock))
-          .handleErrorWith(_ => Kleisli.lift(OptionT.pure(cachedUnauthorized)))
->>>>>>> 870ecbd7
 
     }
 
@@ -146,14 +123,10 @@
         val middleware = TSecMiddleware(Kleisli(authenticator.extractAndValidate), onNotAuthenticated)
 
         middleware(TSecAuthService(pf))
-<<<<<<< HEAD
           .handleErrorWith { e =>
             logger.error(e)("Caught unhandled exception in authenticated service")
             Kleisli.lift(OptionT.pure(cachedUnauthorized))
           }
-=======
-          .handleErrorWith(_ => Kleisli.lift(OptionT.pure(cachedUnauthorized)))
->>>>>>> 870ecbd7
 
       }
 
@@ -162,17 +135,11 @@
           pf: PartialFunction[SecuredRequest[F, User, Auth], F[Response[F]]],
           onNotAuthenticated: Request[F] => F[Response[F]] = defaultNotAuthenticated
       ): HttpService[F] =
-<<<<<<< HEAD
-        authorizedMiddleware(authorization, onNotAuthorized)(TSecAuthService(pf))
+        authorizedMiddleware(authorization, onNotAuthenticated)(TSecAuthService(pf))
           .handleErrorWith { e =>
             logger.error(e)("Caught unhandled exception in authenticated service")
             Kleisli.lift(OptionT.pure(cachedUnauthorized))
           }
-=======
-        authorizedMiddleware(authorization, onNotAuthenticated)(TSecAuthService(pf))
-          .handleErrorWith(_ => Kleisli.lift(OptionT.pure(cachedUnauthorized)))
-
->>>>>>> 870ecbd7
     }
 
 }